--- conflicted
+++ resolved
@@ -10,10 +10,7 @@
 bitcoin = { version = "0.23.0", features = ["rand", "serde"] }
 chrono = "0.4"
 clarity = "0.1"
-<<<<<<< HEAD
 # TODO: Get comit to re-export it so that we do not have to sync updates
-=======
->>>>>>> f33de3c7
 comit = { git = "https://github.com/comit-network/comit-rs", package = "comit", branch = "nectar" }
 conquer-once = "0.2"
 ethabi = "2.0.0"
@@ -21,11 +18,7 @@
 futures = "0.3.5"
 hex = "0.4"
 lazy_static = "1.4"
-<<<<<<< HEAD
 num = "0.3"
-=======
-num = "0.2"
->>>>>>> f33de3c7
 num256 = "0.2"
 reqwest = "0.10.6"
 serde = { version = "1.0", features = ["derive"] }
@@ -34,8 +27,8 @@
 sha3 = "0.9"
 strum = "0.18"
 strum_macros = "0.18"
+tiny-bip39 = "0.7"
 thiserror = "1.0"
-tiny-bip39 = "0.7"
 tokio = { version = "0.2", features = ["time"] }
 tracing = "0.1.15"
 
